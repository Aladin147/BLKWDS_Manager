import 'package:flutter/material.dart';

/// BookingFilter
/// Model class for booking filter criteria
class BookingFilter {
  /// Search query for text-based filtering
  final String searchQuery;
  
  /// Date range for filtering bookings
  final DateTimeRange? dateRange;
  
  /// Project ID for filtering by project
  final int? projectId;
  
  /// Member ID for filtering by member
  final int? memberId;
  
  /// Gear ID for filtering by gear
  final int? gearId;
<<<<<<< HEAD
  
  /// Filter by studio type
  final bool? isRecordingStudio;
  final bool? isProductionStudio;
  
=======

  /// Filter by studio
  final int? studioId;

  // Compatibility properties for migration
  bool? get isRecordingStudio {
    if (studioId == null) return null;
    // This is a simplified approach - in a real implementation, we would
    // query the database to get the studio type
    return studioId == 1 || studioId == 3; // Assuming 1 is recording, 3 is hybrid
  }

  bool? get isProductionStudio {
    if (studioId == null) return null;
    // This is a simplified approach - in a real implementation, we would
    // query the database to get the studio type
    return studioId == 2 || studioId == 3; // Assuming 2 is production, 3 is hybrid
  }

>>>>>>> a04ceed8
  /// Sort order for the booking list
  final BookingSortOrder sortOrder;
  
  /// Constructor
  const BookingFilter({
    this.searchQuery = '',
    this.dateRange,
    this.projectId,
    this.memberId,
    this.gearId,
    this.isRecordingStudio,
    this.isProductionStudio,
    this.sortOrder = BookingSortOrder.dateDesc,
  });
  
  /// Create a copy of this filter with some fields replaced
  BookingFilter copyWith({
    String? searchQuery,
    DateTimeRange? dateRange,
    int? projectId,
    int? memberId,
    int? gearId,
<<<<<<< HEAD
=======
    int? studioId,
>>>>>>> a04ceed8
    bool? isRecordingStudio,
    bool? isProductionStudio,
    BookingSortOrder? sortOrder,
    bool clearDateRange = false,
    bool clearProjectId = false,
    bool clearMemberId = false,
    bool clearGearId = false,
<<<<<<< HEAD
=======
    bool clearStudioId = false,
>>>>>>> a04ceed8
    bool clearStudioFilters = false,
  }) {
    // Handle studio type conversion for backward compatibility
    int? newStudioId = studioId;

    // If we're using the old boolean flags, convert them to a studioId
    if (isRecordingStudio != null || isProductionStudio != null) {
      bool isRecording = isRecordingStudio ?? false;
      bool isProduction = isProductionStudio ?? false;

      if (isRecording && isProduction) {
        newStudioId = 3; // Hybrid studio
      } else if (isRecording) {
        newStudioId = 1; // Recording studio
      } else if (isProduction) {
        newStudioId = 2; // Production studio
      }
    }

    return BookingFilter(
      searchQuery: searchQuery ?? this.searchQuery,
      dateRange: clearDateRange ? null : (dateRange ?? this.dateRange),
      projectId: clearProjectId ? null : (projectId ?? this.projectId),
      memberId: clearMemberId ? null : (memberId ?? this.memberId),
      gearId: clearGearId ? null : (gearId ?? this.gearId),
<<<<<<< HEAD
      isRecordingStudio: clearStudioFilters ? null : (isRecordingStudio ?? this.isRecordingStudio),
      isProductionStudio: clearStudioFilters ? null : (isProductionStudio ?? this.isProductionStudio),
=======
      studioId: (clearStudioId || clearStudioFilters) ? null : (newStudioId ?? this.studioId),
>>>>>>> a04ceed8
      sortOrder: sortOrder ?? this.sortOrder,
    );
  }
  
  /// Check if any filter is active
  bool get isActive {
    return searchQuery.isNotEmpty ||
        dateRange != null ||
        projectId != null ||
        memberId != null ||
        gearId != null ||
        isRecordingStudio != null ||
        isProductionStudio != null;
  }
  
  /// Reset all filters
  BookingFilter reset() {
    return const BookingFilter();
  }
}

/// BookingSortOrder
/// Enum for booking sort order options
enum BookingSortOrder {
  dateAsc('Date (Oldest First)'),
  dateDesc('Date (Newest First)'),
  projectAsc('Project (A-Z)'),
  projectDesc('Project (Z-A)'),
  durationAsc('Duration (Shortest First)'),
  durationDesc('Duration (Longest First)');
  
  final String label;
  const BookingSortOrder(this.label);
}<|MERGE_RESOLUTION|>--- conflicted
+++ resolved
@@ -5,26 +5,18 @@
 class BookingFilter {
   /// Search query for text-based filtering
   final String searchQuery;
-  
+
   /// Date range for filtering bookings
   final DateTimeRange? dateRange;
-  
+
   /// Project ID for filtering by project
   final int? projectId;
-  
+
   /// Member ID for filtering by member
   final int? memberId;
-  
+
   /// Gear ID for filtering by gear
   final int? gearId;
-<<<<<<< HEAD
-  
-  /// Filter by studio type
-  final bool? isRecordingStudio;
-  final bool? isProductionStudio;
-  
-=======
-
   /// Filter by studio
   final int? studioId;
 
@@ -42,11 +34,9 @@
     // query the database to get the studio type
     return studioId == 2 || studioId == 3; // Assuming 2 is production, 3 is hybrid
   }
-
->>>>>>> a04ceed8
   /// Sort order for the booking list
   final BookingSortOrder sortOrder;
-  
+
   /// Constructor
   const BookingFilter({
     this.searchQuery = '',
@@ -54,11 +44,10 @@
     this.projectId,
     this.memberId,
     this.gearId,
-    this.isRecordingStudio,
-    this.isProductionStudio,
+    this.studioId,
     this.sortOrder = BookingSortOrder.dateDesc,
   });
-  
+
   /// Create a copy of this filter with some fields replaced
   BookingFilter copyWith({
     String? searchQuery,
@@ -66,10 +55,7 @@
     int? projectId,
     int? memberId,
     int? gearId,
-<<<<<<< HEAD
-=======
     int? studioId,
->>>>>>> a04ceed8
     bool? isRecordingStudio,
     bool? isProductionStudio,
     BookingSortOrder? sortOrder,
@@ -77,10 +63,7 @@
     bool clearProjectId = false,
     bool clearMemberId = false,
     bool clearGearId = false,
-<<<<<<< HEAD
-=======
     bool clearStudioId = false,
->>>>>>> a04ceed8
     bool clearStudioFilters = false,
   }) {
     // Handle studio type conversion for backward compatibility
@@ -106,16 +89,11 @@
       projectId: clearProjectId ? null : (projectId ?? this.projectId),
       memberId: clearMemberId ? null : (memberId ?? this.memberId),
       gearId: clearGearId ? null : (gearId ?? this.gearId),
-<<<<<<< HEAD
-      isRecordingStudio: clearStudioFilters ? null : (isRecordingStudio ?? this.isRecordingStudio),
-      isProductionStudio: clearStudioFilters ? null : (isProductionStudio ?? this.isProductionStudio),
-=======
       studioId: (clearStudioId || clearStudioFilters) ? null : (newStudioId ?? this.studioId),
->>>>>>> a04ceed8
       sortOrder: sortOrder ?? this.sortOrder,
     );
   }
-  
+
   /// Check if any filter is active
   bool get isActive {
     return searchQuery.isNotEmpty ||
@@ -123,10 +101,9 @@
         projectId != null ||
         memberId != null ||
         gearId != null ||
-        isRecordingStudio != null ||
-        isProductionStudio != null;
+        studioId != null;
   }
-  
+
   /// Reset all filters
   BookingFilter reset() {
     return const BookingFilter();
@@ -142,7 +119,7 @@
   projectDesc('Project (Z-A)'),
   durationAsc('Duration (Shortest First)'),
   durationDesc('Duration (Longest First)');
-  
+
   final String label;
   const BookingSortOrder(this.label);
 }