import 'package:sqflite/sqflite.dart';
import 'package:sqflite/sqlite_api.dart';
import 'package:path/path.dart';
import '../models/models.dart';
import '../utils/booking_converter.dart';
import '../utils/feature_flags.dart';
import 'log_service.dart';

/// DBService
/// Handles all SQLite operations for the app
class DBService {
  static Database? _db;

  /// Get the database instance
  static Future<Database> get database async {
    if (_db != null) return _db!;
    _db = await _initDB();
    return _db!;
  }

  /// Initialize the database
  static Future<Database> _initDB() async {
    final path = join(await getDatabasesPath(), 'blkwds_manager.db');
    return await openDatabase(
      path,
<<<<<<< HEAD
      version: 4, // Increment version to trigger migration
=======
      version: 6, // Increment version to trigger migration
>>>>>>> a04ceed8
      onCreate: _createTables,
      onUpgrade: _upgradeDatabase,
    );
  }

  /// Handle database upgrades
  /// This method orchestrates the migration process between versions
  static Future<void> _upgradeDatabase(Database db, int oldVersion, int newVersion) async {
    LogService.info('Upgrading database from version $oldVersion to $newVersion');

    // Execute migrations sequentially
    if (oldVersion < 2) {
      await _migrateV1ToV2(db);
    }

    if (oldVersion < 3) {
      await _migrateV2ToV3(db);
    }

    if (oldVersion < 4) {
      await _migrateV3ToV4(db);
    }

<<<<<<< HEAD
    // Add future migrations here as needed
    // if (oldVersion < 5) {
    //   await _migrateV4ToV5(db);
=======
    if (oldVersion < 5) {
      await _migrateV4ToV5(db);
    }

    if (oldVersion < 6) {
      await _migrateV5ToV6(db);
    }

    // Add future migrations here as needed
    // if (oldVersion < 7) {
    //   await _migrateV6ToV7(db);
>>>>>>> a04ceed8
    // }
  }

  /// Migration from v1 to v2
  /// Adds description, serialNumber, and purchaseDate columns to gear table
  static Future<void> _migrateV1ToV2(Database db) async {
    LogService.info('Running migration v1 to v2');

    // Begin transaction for atomicity
    await db.transaction((txn) async {
      try {
        // Add new columns to gear table
        await txn.execute('ALTER TABLE gear ADD COLUMN description TEXT DEFAULT NULL');
        await txn.execute('ALTER TABLE gear ADD COLUMN serialNumber TEXT DEFAULT NULL');
        await txn.execute('ALTER TABLE gear ADD COLUMN purchaseDate TEXT DEFAULT NULL');

        // Verify migration success
        final result = await txn.rawQuery('PRAGMA table_info(gear)');
        final columns = result.map((col) => col['name'] as String).toList();

        if (!columns.contains('description') ||
            !columns.contains('serialNumber') ||
            !columns.contains('purchaseDate')) {
          throw Exception('Migration v1 to v2 failed: columns not added correctly');
        }

        LogService.info('Migration v1 to v2 completed successfully');
      } catch (e, stackTrace) {
        LogService.error('Error during migration v1 to v2', e, stackTrace);
        rethrow; // This will roll back the transaction
      }
    });
  }

  /// Migration from v2 to v3
  /// Adds a settings table and color column to booking table
  static Future<void> _migrateV2ToV3(Database db) async {
    LogService.info('Running migration v2 to v3');

    await db.transaction((txn) async {
      try {
        // Add settings table for app configuration
        await txn.execute('''
          CREATE TABLE settings (
            id INTEGER PRIMARY KEY AUTOINCREMENT,
            key TEXT NOT NULL UNIQUE,
            value TEXT NOT NULL
          )
        ''');

        // Add color column to booking table for visual identification
        await txn.execute('ALTER TABLE booking ADD COLUMN color TEXT DEFAULT NULL');

        // Verify migration success
        final bookingResult = await txn.rawQuery('PRAGMA table_info(booking)');
        final bookingColumns = bookingResult.map((col) => col['name'] as String).toList();

        final tableResult = await txn.rawQuery("SELECT name FROM sqlite_master WHERE type='table'");
        final tables = tableResult.map((t) => t['name'] as String).toList();

        if (!bookingColumns.contains('color') || !tables.contains('settings')) {
          throw Exception('Migration v2 to v3 failed: schema changes not applied correctly');
        }

        LogService.info('Migration v2 to v3 completed successfully');
      } catch (e, stackTrace) {
        LogService.error('Error during migration v2 to v3', e, stackTrace);
        rethrow;
      }
    });
  }

  /// Migration from v3 to v4
  /// Adds title column to booking table
  static Future<void> _migrateV3ToV4(Database db) async {
    LogService.info('Running migration v3 to v4');

    await db.transaction((txn) async {
      try {
        // Add title column to booking table
        await txn.execute('ALTER TABLE booking ADD COLUMN title TEXT DEFAULT NULL');

        // Verify migration success
        final bookingResult = await txn.rawQuery('PRAGMA table_info(booking)');
        final bookingColumns = bookingResult.map((col) => col['name'] as String).toList();

        if (!bookingColumns.contains('title')) {
          throw Exception('Migration v3 to v4 failed: title column not added correctly');
        }

        LogService.info('Migration v3 to v4 completed successfully');
      } catch (e, stackTrace) {
        LogService.error('Error during migration v3 to v4', e, stackTrace);
        rethrow;
      }
    });
  }

<<<<<<< HEAD
=======
  /// Migration from v4 to v5
  /// Adds studio tables and updates booking table for studio management
  static Future<void> _migrateV4ToV5(Database db) async {
    LogService.info('Running migration v4 to v5');

    await db.transaction((txn) async {
      try {
        // Check if tables already exist
        final tableResult = await txn.rawQuery("SELECT name FROM sqlite_master WHERE type='table'");
        final tables = tableResult.map((t) => t['name'] as String).toList();

        // Create studio table if it doesn't exist
        if (!tables.contains('studio')) {
          LogService.info('Creating studio table');
          await txn.execute('''
            CREATE TABLE studio (
              id INTEGER PRIMARY KEY AUTOINCREMENT,
              name TEXT NOT NULL,
              type TEXT NOT NULL,
              description TEXT,
              features TEXT,
              hourlyRate REAL,
              status TEXT NOT NULL DEFAULT 'available',
              color TEXT
            )
          ''');
        } else {
          LogService.info('Studio table already exists, skipping creation');
        }

        // Create studio_settings table if it doesn't exist
        if (!tables.contains('studio_settings')) {
          LogService.info('Creating studio_settings table');
          await txn.execute('''
            CREATE TABLE studio_settings (
              id INTEGER PRIMARY KEY AUTOINCREMENT,
              openingTime TEXT NOT NULL,
              closingTime TEXT NOT NULL,
              minBookingDuration INTEGER NOT NULL,
              maxBookingDuration INTEGER NOT NULL,
              minAdvanceBookingTime INTEGER NOT NULL,
              maxAdvanceBookingTime INTEGER NOT NULL,
              cleanupTime INTEGER NOT NULL,
              allowOverlappingBookings INTEGER NOT NULL,
              enforceStudioHours INTEGER NOT NULL
            )
          ''');
        } else {
          LogService.info('Studio settings table already exists, skipping creation');
        }

        // Check if booking table already has the required columns
        final bookingColumnsResult = await txn.rawQuery('PRAGMA table_info(booking)');
        final existingBookingColumns = bookingColumnsResult.map((col) => col['name'] as String).toList();

        // Add studioId column if it doesn't exist
        if (!existingBookingColumns.contains('studioId')) {
          LogService.info('Adding studioId column to booking table');
          await txn.execute('ALTER TABLE booking ADD COLUMN studioId INTEGER DEFAULT NULL');
        } else {
          LogService.info('studioId column already exists in booking table, skipping');
        }

        // Add notes column if it doesn't exist
        if (!existingBookingColumns.contains('notes')) {
          LogService.info('Adding notes column to booking table');
          await txn.execute('ALTER TABLE booking ADD COLUMN notes TEXT DEFAULT NULL');
        } else {
          LogService.info('notes column already exists in booking table, skipping');
        }

        // Add foreign key constraint for studioId
        // SQLite doesn't support adding constraints to existing tables, so we'll handle this in code

        // Check if studio settings already exist
        final settingsCount = Sqflite.firstIntValue(await txn.rawQuery('SELECT COUNT(*) FROM studio_settings'));

        // Insert default studio settings if none exist
        if (settingsCount == 0) {
          LogService.info('Inserting default studio settings');
          await txn.insert('studio_settings', {
            'openingTime': '9:0',
            'closingTime': '22:0',
            'minBookingDuration': 60,
            'maxBookingDuration': 480,
            'minAdvanceBookingTime': 1,
            'maxAdvanceBookingTime': 90,
            'cleanupTime': 30,
            'allowOverlappingBookings': 0,
            'enforceStudioHours': 1,
          });
        } else {
          LogService.info('Studio settings already exist, skipping insertion');
        }

        // Check if default studios already exist
        final studioMaps = await txn.query('studio');
        bool hasRecordingStudio = false;
        bool hasProductionStudio = false;

        for (final studioMap in studioMaps) {
          final type = studioMap['type'] as String;
          if (type == 'recording') {
            hasRecordingStudio = true;
          } else if (type == 'production') {
            hasProductionStudio = true;
          }
        }

        // Create recording studio if it doesn't exist
        if (!hasRecordingStudio) {
          LogService.info('Creating default Recording Studio');
          await txn.insert('studio', {
            'name': 'Recording Studio',
            'type': 'recording',
            'description': 'Main recording studio space',
            'status': 'available',
          });
        } else {
          LogService.info('Recording Studio already exists, skipping creation');
        }

        // Create production studio if it doesn't exist
        if (!hasProductionStudio) {
          LogService.info('Creating default Production Studio');
          await txn.insert('studio', {
            'name': 'Production Studio',
            'type': 'production',
            'description': 'Main production studio space',
            'status': 'available',
          });
        } else {
          LogService.info('Production Studio already exists, skipping creation');
        }

        // Verify migration success
        final verifyTableResult = await txn.rawQuery("SELECT name FROM sqlite_master WHERE type='table'");
        final verifyTables = verifyTableResult.map((t) => t['name'] as String).toList();

        final bookingResult = await txn.rawQuery('PRAGMA table_info(booking)');
        final bookingColumns = bookingResult.map((col) => col['name'] as String).toList();

        if (!verifyTables.contains('studio') ||
            !verifyTables.contains('studio_settings') ||
            !bookingColumns.contains('studioId') ||
            !bookingColumns.contains('notes')) {
          throw Exception('Migration v4 to v5 failed: schema changes not applied correctly');
        }

        LogService.info('Migration v4 to v5 completed successfully');
      } catch (e, stackTrace) {
        LogService.error('Error during migration v4 to v5', e, stackTrace);
        rethrow;
      }
    });
  }

  /// Migration from v5 to v6
  /// Converts existing bookings to use the studio system
  static Future<void> _migrateV5ToV6(Database db) async {
    LogService.info('Running migration v5 to v6');

    await db.transaction((txn) async {
      try {
        // Get all studios
        final studioMaps = await txn.query('studio');

        // Find recording and production studios
        int? recordingStudioId;
        int? productionStudioId;

        for (final studioMap in studioMaps) {
          final type = studioMap['type'] as String;
          if (type == 'recording') {
            recordingStudioId = studioMap['id'] as int;
          } else if (type == 'production') {
            productionStudioId = studioMap['id'] as int;
          }
        }

        // If studios don't exist, create them
        if (recordingStudioId == null) {
          recordingStudioId = await txn.insert('studio', {
            'name': 'Recording Studio',
            'type': 'recording',
            'description': 'Main recording studio space',
            'status': 'available',
          });
          LogService.info('Created Recording Studio with ID $recordingStudioId');
        }

        if (productionStudioId == null) {
          productionStudioId = await txn.insert('studio', {
            'name': 'Production Studio',
            'type': 'production',
            'description': 'Main production studio space',
            'status': 'available',
          });
          LogService.info('Created Production Studio with ID $productionStudioId');
        }

        // Get all bookings
        final bookingMaps = await txn.query('booking');

        // Create a hybrid studio if needed
        int? hybridStudioId;
        bool needsHybridStudio = false;

        for (final bookingMap in bookingMaps) {
          final isRecordingStudio = (bookingMap['isRecordingStudio'] as int?) == 1;
          final isProductionStudio = (bookingMap['isProductionStudio'] as int?) == 1;

          if (isRecordingStudio == true && isProductionStudio == true) {
            needsHybridStudio = true;
            break;
          }
        }

        if (needsHybridStudio) {
          // Check if hybrid studio already exists
          for (final studioMap in studioMaps) {
            final type = studioMap['type'] as String;
            if (type == 'hybrid') {
              hybridStudioId = studioMap['id'] as int;
              break;
            }
          }

          if (hybridStudioId == null) {
            hybridStudioId = await txn.insert('studio', {
              'name': 'Hybrid Studio',
              'type': 'hybrid',
              'description': 'Combined recording and production studio space',
              'status': 'available',
            });
            LogService.info('Created Hybrid Studio with ID $hybridStudioId');
          }
        }

        // Update each booking with the appropriate studio ID
        int bookingsUpdated = 0;
        for (final bookingMap in bookingMaps) {
          final bookingId = bookingMap['id'] as int;
          final isRecordingStudio = (bookingMap['isRecordingStudio'] as int?) == 1;
          final isProductionStudio = (bookingMap['isProductionStudio'] as int?) == 1;

          int? studioId;
          if (isRecordingStudio == true && isProductionStudio == true) {
            studioId = hybridStudioId;
          } else if (isRecordingStudio == true) {
            studioId = recordingStudioId;
          } else if (isProductionStudio == true) {
            studioId = productionStudioId;
          }

          if (studioId != null) {
            await txn.update(
              'booking',
              {'studioId': studioId},
              where: 'id = ?',
              whereArgs: [bookingId],
            );
            bookingsUpdated++;
          }
        }

        LogService.info('Updated $bookingsUpdated bookings with studio IDs');
        LogService.info('Migration v5 to v6 completed successfully');
      } catch (e, stackTrace) {
        LogService.error('Error during migration v5 to v6', e, stackTrace);
        rethrow;
      }
    });
  }

>>>>>>> a04ceed8
  /// Create database tables
  static Future<void> _createTables(Database db, int version) async {
    // Gear table
    await db.execute('''
      CREATE TABLE gear (
        id INTEGER PRIMARY KEY AUTOINCREMENT,
        name TEXT NOT NULL,
        category TEXT NOT NULL,
        description TEXT,
        serialNumber TEXT,
        purchaseDate TEXT,
        thumbnailPath TEXT,
        isOut INTEGER NOT NULL DEFAULT 0,
        lastNote TEXT
      )
    ''');

    // Member table
    await db.execute('''
      CREATE TABLE member (
        id INTEGER PRIMARY KEY AUTOINCREMENT,
        name TEXT NOT NULL,
        role TEXT
      )
    ''');

    // Project table
    await db.execute('''
      CREATE TABLE project (
        id INTEGER PRIMARY KEY AUTOINCREMENT,
        title TEXT NOT NULL,
        client TEXT,
        notes TEXT
      )
    ''');

    // Project Member table (many-to-many relationship)
    await db.execute('''
      CREATE TABLE project_member (
        projectId INTEGER,
        memberId INTEGER,
        PRIMARY KEY (projectId, memberId),
        FOREIGN KEY (projectId) REFERENCES project (id) ON DELETE CASCADE,
        FOREIGN KEY (memberId) REFERENCES member (id) ON DELETE CASCADE
      )
    ''');

    // Booking table
    await db.execute('''
      CREATE TABLE booking (
        id INTEGER PRIMARY KEY AUTOINCREMENT,
        projectId INTEGER NOT NULL,
        title TEXT,
        startDate TEXT NOT NULL,
        endDate TEXT NOT NULL,
        isRecordingStudio INTEGER NOT NULL DEFAULT 0,
        isProductionStudio INTEGER NOT NULL DEFAULT 0,
        color TEXT,
        FOREIGN KEY (projectId) REFERENCES project (id) ON DELETE CASCADE
      )
    ''');

    // Booking Gear table (many-to-many relationship with optional member assignment)
    await db.execute('''
      CREATE TABLE booking_gear (
        bookingId INTEGER,
        gearId INTEGER,
        assignedMemberId INTEGER,
        PRIMARY KEY (bookingId, gearId),
        FOREIGN KEY (bookingId) REFERENCES booking (id) ON DELETE CASCADE,
        FOREIGN KEY (gearId) REFERENCES gear (id) ON DELETE CASCADE,
        FOREIGN KEY (assignedMemberId) REFERENCES member (id) ON DELETE SET NULL
      )
    ''');

    // Status Note table
    await db.execute('''
      CREATE TABLE status_note (
        id INTEGER PRIMARY KEY AUTOINCREMENT,
        gearId INTEGER NOT NULL,
        note TEXT NOT NULL,
        timestamp TEXT NOT NULL,
        FOREIGN KEY (gearId) REFERENCES gear (id) ON DELETE CASCADE
      )
    ''');

    // Activity Log table
    await db.execute('''
      CREATE TABLE activity_log (
        id INTEGER PRIMARY KEY AUTOINCREMENT,
        gearId INTEGER NOT NULL,
        memberId INTEGER,
        checkedOut INTEGER NOT NULL,
        timestamp TEXT NOT NULL,
        note TEXT,
        FOREIGN KEY (gearId) REFERENCES gear (id) ON DELETE CASCADE,
        FOREIGN KEY (memberId) REFERENCES member (id) ON DELETE SET NULL
      )
    ''');
  }

  // GEAR CRUD OPERATIONS

  /// Insert a new gear item
  static Future<int> insertGear(Gear gear) async {
    final db = await database;
    try {
      // Create a map with only the columns that exist in the table
      final Map<String, dynamic> gearMap = {
        'name': gear.name,
        'category': gear.category,
        'isOut': gear.isOut ? 1 : 0,
      };

      // Add optional fields if they exist
      if (gear.description != null) gearMap['description'] = gear.description!;
      if (gear.serialNumber != null) gearMap['serialNumber'] = gear.serialNumber!;
      if (gear.purchaseDate != null) gearMap['purchaseDate'] = gear.purchaseDate!.toIso8601String();
      if (gear.thumbnailPath != null) gearMap['thumbnailPath'] = gear.thumbnailPath!;
      if (gear.lastNote != null) gearMap['lastNote'] = gear.lastNote!;

      LogService.debug('Inserting gear: $gearMap');
      return await db.insert('gear', gearMap);
    } catch (e, stackTrace) {
      LogService.error('Error inserting gear', e, stackTrace);
      rethrow;
    }
  }

  /// Get all gear items
  static Future<List<Gear>> getAllGear() async {
    final db = await database;
    final List<Map<String, dynamic>> maps = await db.query('gear');
    return List.generate(maps.length, (i) => Gear.fromMap(maps[i]));
  }

  /// Get a gear item by ID
  static Future<Gear?> getGearById(int id) async {
    final db = await database;
    final List<Map<String, dynamic>> maps = await db.query(
      'gear',
      where: 'id = ?',
      whereArgs: [id],
    );
    if (maps.isNotEmpty) {
      return Gear.fromMap(maps.first);
    }
    return null;
  }

  /// Update a gear item
  static Future<int> updateGear(Gear gear) async {
    final db = await database;
    return await db.update(
      'gear',
      gear.toMap(),
      where: 'id = ?',
      whereArgs: [gear.id],
    );
  }

  /// Delete a gear item
  static Future<int> deleteGear(int id) async {
    final db = await database;
    return await db.delete(
      'gear',
      where: 'id = ?',
      whereArgs: [id],
    );
  }

  // MEMBER CRUD OPERATIONS

  /// Insert a new member
  static Future<int> insertMember(Member member) async {
    final db = await database;
    // Create a map with only the columns that exist in the table
    final Map<String, dynamic> memberMap = {
      'name': member.name,
    };

    // Add optional fields if they exist
    if (member.role != null) memberMap['role'] = member.role;
    if (member.id != null) memberMap['id'] = member.id;

    return await db.insert('member', memberMap);
  }

  /// Get all members
  static Future<List<Member>> getAllMembers() async {
    final db = await database;
    final List<Map<String, dynamic>> maps = await db.query('member');
    return List.generate(maps.length, (i) => Member.fromMap(maps[i]));
  }

  /// Get a member by ID
  static Future<Member?> getMemberById(int id) async {
    final db = await database;
    final List<Map<String, dynamic>> maps = await db.query(
      'member',
      where: 'id = ?',
      whereArgs: [id],
    );
    if (maps.isNotEmpty) {
      return Member.fromMap(maps.first);
    }
    return null;
  }

  /// Update a member
  static Future<int> updateMember(Member member) async {
    final db = await database;
    // Create a map with only the columns that exist in the table
    final Map<String, dynamic> memberMap = {
      'name': member.name,
    };

    // Add optional fields if they exist
    if (member.role != null) memberMap['role'] = member.role;

    return await db.update(
      'member',
      memberMap,
      where: 'id = ?',
      whereArgs: [member.id],
    );
  }

  /// Delete a member
  static Future<int> deleteMember(int id) async {
    final db = await database;
    return await db.delete(
      'member',
      where: 'id = ?',
      whereArgs: [id],
    );
  }

  // PROJECT CRUD OPERATIONS

  /// Insert a new project with member associations
  static Future<int> insertProject(Project project) async {
    final db = await database;

    // Begin transaction
    return await db.transaction((txn) async {
      // Create a map with only the columns that exist in the table
      final Map<String, dynamic> projectMap = {
        'title': project.title,
      };

      // Add optional fields if they exist
      if (project.client != null) projectMap['client'] = project.client;
      if (project.notes != null) projectMap['notes'] = project.notes;
      if (project.id != null) projectMap['id'] = project.id;

      // Insert project
      final projectId = await txn.insert('project', projectMap);

      // Insert project-member associations
      for (final memberId in project.memberIds) {
        await txn.insert('project_member', {
          'projectId': projectId,
          'memberId': memberId,
        });
      }

      return projectId;
    });
  }

  /// Get all projects with their member IDs
  static Future<List<Project>> getAllProjects() async {
    final db = await database;

    // Get all projects
    final List<Map<String, dynamic>> projectMaps = await db.query('project');

    // Create Project objects
    final List<Project> projects = [];

    for (final projectMap in projectMaps) {
      final projectId = projectMap['id'] as int;

      // Get member IDs for this project
      final List<Map<String, dynamic>> memberMaps = await db.query(
        'project_member',
        columns: ['memberId'],
        where: 'projectId = ?',
        whereArgs: [projectId],
      );

      final List<int> memberIds = memberMaps.map((m) => m['memberId'] as int).toList();

      // Create Project with member IDs
      projects.add(
        Project.fromMap(projectMap).copyWith(memberIds: memberIds),
      );
    }

    return projects;
  }

  /// Get a project by ID with its member IDs
  static Future<Project?> getProjectById(int id) async {
    final db = await database;

    // Get project
    final List<Map<String, dynamic>> projectMaps = await db.query(
      'project',
      where: 'id = ?',
      whereArgs: [id],
    );

    if (projectMaps.isEmpty) {
      return null;
    }

    // Get member IDs for this project
    final List<Map<String, dynamic>> memberMaps = await db.query(
      'project_member',
      columns: ['memberId'],
      where: 'projectId = ?',
      whereArgs: [id],
    );

    final List<int> memberIds = memberMaps.map((m) => m['memberId'] as int).toList();

    // Create Project with member IDs
    return Project.fromMap(projectMaps.first).copyWith(memberIds: memberIds);
  }

  /// Update a project with member associations
  static Future<int> updateProject(Project project) async {
    final db = await database;

    // Begin transaction
    return await db.transaction((txn) async {
      // Create a map with only the columns that exist in the table
      final Map<String, dynamic> projectMap = {
        'title': project.title,
      };

      // Add optional fields if they exist
      if (project.client != null) projectMap['client'] = project.client;
      if (project.notes != null) projectMap['notes'] = project.notes;

      // Update project
      await txn.update(
        'project',
        projectMap,
        where: 'id = ?',
        whereArgs: [project.id],
      );

      // Delete existing project-member associations
      await txn.delete(
        'project_member',
        where: 'projectId = ?',
        whereArgs: [project.id],
      );

      // Insert new project-member associations
      for (final memberId in project.memberIds) {
        await txn.insert('project_member', {
          'projectId': project.id,
          'memberId': memberId,
        });
      }

      return project.id!;
    });
  }

  /// Delete a project
  static Future<int> deleteProject(int id) async {
    final db = await database;
    return await db.delete(
      'project',
      where: 'id = ?',
      whereArgs: [id],
    );
  }

  // BOOKING CRUD OPERATIONS

  /// Insert a new booking with gear assignments
  static Future<int> insertBooking(Booking booking) async {
    final db = await database;

    // Begin transaction
    return await db.transaction((txn) async {
      // Insert booking
      final bookingId = await txn.insert('booking', booking.toMap());

      // Insert booking-gear associations with optional member assignments
      for (final gearId in booking.gearIds) {
        final assignedMemberId = booking.assignedGearToMember?[gearId];

        await txn.insert('booking_gear', {
          'bookingId': bookingId,
          'gearId': gearId,
          'assignedMemberId': assignedMemberId,
        });
      }

      return bookingId;
    });
  }

  /// Get all bookings with their gear and member assignments
  static Future<List<Booking>> getAllBookings() async {
    final db = await database;

    // Get all bookings
    final List<Map<String, dynamic>> bookingMaps = await db.query('booking');

    // Create Booking objects
    final List<Booking> bookings = [];

    for (final bookingMap in bookingMaps) {
      final bookingId = bookingMap['id'] as int;

      // Get gear IDs and member assignments for this booking
      final List<Map<String, dynamic>> gearMaps = await db.query(
        'booking_gear',
        where: 'bookingId = ?',
        whereArgs: [bookingId],
      );

      final List<int> gearIds = gearMaps.map((m) => m['gearId'] as int).toList();

      final Map<int, int> assignedGearToMember = {};
      for (final gearMap in gearMaps) {
        final gearId = gearMap['gearId'] as int;
        final memberId = gearMap['assignedMemberId'] as int?;

        if (memberId != null) {
          assignedGearToMember[gearId] = memberId;
        }
      }

      // Create Booking with gear IDs and member assignments
      bookings.add(
        Booking.fromMap(bookingMap).copyWith(
          gearIds: gearIds,
          assignedGearToMember: assignedGearToMember,
        ),
      );
    }

    return bookings;
  }

  /// Get a booking by ID with its gear and member assignments
  static Future<Booking?> getBookingById(int id) async {
    final db = await database;

    // Get booking
    final List<Map<String, dynamic>> bookingMaps = await db.query(
      'booking',
      where: 'id = ?',
      whereArgs: [id],
    );

    if (bookingMaps.isEmpty) {
      return null;
    }

    // Get gear IDs and member assignments for this booking
    final List<Map<String, dynamic>> gearMaps = await db.query(
      'booking_gear',
      where: 'bookingId = ?',
      whereArgs: [id],
    );

    final List<int> gearIds = gearMaps.map((m) => m['gearId'] as int).toList();

    final Map<int, int> assignedGearToMember = {};
    for (final gearMap in gearMaps) {
      final gearId = gearMap['gearId'] as int;
      final memberId = gearMap['assignedMemberId'] as int?;

      if (memberId != null) {
        assignedGearToMember[gearId] = memberId;
      }
    }

    // Create Booking with gear IDs and member assignments
    return Booking.fromMap(bookingMaps.first).copyWith(
      gearIds: gearIds,
      assignedGearToMember: assignedGearToMember,
    );
  }

  /// Update a booking with gear assignments
  static Future<int> updateBooking(Booking booking) async {
    final db = await database;

    // Begin transaction
    return await db.transaction((txn) async {
      // Update booking
      await txn.update(
        'booking',
        booking.toMap(),
        where: 'id = ?',
        whereArgs: [booking.id],
      );

      // Delete existing booking-gear associations
      await txn.delete(
        'booking_gear',
        where: 'bookingId = ?',
        whereArgs: [booking.id],
      );

      // Insert new booking-gear associations with optional member assignments
      for (final gearId in booking.gearIds) {
        final assignedMemberId = booking.assignedGearToMember?[gearId];

        await txn.insert('booking_gear', {
          'bookingId': booking.id,
          'gearId': gearId,
          'assignedMemberId': assignedMemberId,
        });
      }

      return booking.id!;
    });
  }

  /// Delete a booking
  static Future<int> deleteBooking(int id) async {
    final db = await database;
    return await db.delete(
      'booking',
      where: 'id = ?',
      whereArgs: [id],
    );
  }

  /// Get bookings for a project
  static Future<List<Booking>> getBookingsForProject(int projectId) async {
    final db = await database;

    // Get all bookings for this project
    final List<Map<String, dynamic>> bookingMaps = await db.query(
      'booking',
      where: 'projectId = ?',
      whereArgs: [projectId],
    );

    // Create Booking objects
    final List<Booking> bookings = [];

    for (final bookingMap in bookingMaps) {
      final bookingId = bookingMap['id'] as int;

      // Get gear IDs and member assignments for this booking
      final List<Map<String, dynamic>> gearMaps = await db.query(
        'booking_gear',
        where: 'bookingId = ?',
        whereArgs: [bookingId],
      );

      final List<int> gearIds = gearMaps.map((m) => m['gearId'] as int).toList();

      final Map<int, int> assignedGearToMember = {};
      for (final gearMap in gearMaps) {
        final gearId = gearMap['gearId'] as int;
        final memberId = gearMap['assignedMemberId'] as int?;

        if (memberId != null) {
          assignedGearToMember[gearId] = memberId;
        }
      }

      // Create Booking with gear IDs and member assignments
      bookings.add(
        Booking.fromMap(bookingMap).copyWith(
          gearIds: gearIds,
          assignedGearToMember: assignedGearToMember,
        ),
      );
    }

    return bookings;
  }

  // STATUS NOTE OPERATIONS

  /// Insert a new status note
  static Future<int> insertStatusNote(StatusNote statusNote) async {
    final db = await database;
    return await db.insert('status_note', statusNote.toMap());
  }

  /// Add a status note to a gear item
  static Future<bool> addStatusNote(int gearId, String note) async {
    final db = await database;

    // Begin transaction
    return await db.transaction((txn) async {
      // Get gear
      final List<Map<String, dynamic>> gearMaps = await txn.query(
        'gear',
        where: 'id = ?',
        whereArgs: [gearId],
      );

      if (gearMaps.isEmpty) {
        return false;
      }

      // Update gear's last note
      await txn.update(
        'gear',
        {'lastNote': note},
        where: 'id = ?',
        whereArgs: [gearId],
      );

      // Create status note
      final statusNote = StatusNote(
        gearId: gearId,
        note: note,
        timestamp: DateTime.now(),
      );

      await txn.insert('status_note', statusNote.toMap());

      return true;
    });
  }

  /// Get status notes for a gear item
  static Future<List<StatusNote>> getStatusNotesForGear(int gearId) async {
    final db = await database;
    final List<Map<String, dynamic>> maps = await db.query(
      'status_note',
      where: 'gearId = ?',
      whereArgs: [gearId],
      orderBy: 'timestamp DESC',
    );
    return List.generate(maps.length, (i) => StatusNote.fromMap(maps[i]));
  }

  // ACTIVITY LOG OPERATIONS

  /// Insert a new activity log entry
  static Future<int> insertActivityLog(ActivityLog activityLog) async {
    final db = await database;
    return await db.insert('activity_log', activityLog.toMap());
  }

  /// Get recent activity logs
  static Future<List<ActivityLog>> getRecentActivityLogs({int limit = 20}) async {
    final db = await database;
    final List<Map<String, dynamic>> maps = await db.query(
      'activity_log',
      orderBy: 'timestamp DESC',
      limit: limit,
    );
    return List.generate(maps.length, (i) => ActivityLog.fromMap(maps[i]));
  }

  /// Get activity logs for a gear item
  static Future<List<ActivityLog>> getActivityLogsForGear(int gearId) async {
    final db = await database;
    final List<Map<String, dynamic>> maps = await db.query(
      'activity_log',
      where: 'gearId = ?',
      whereArgs: [gearId],
      orderBy: 'timestamp DESC',
    );

    // Create activity logs
    final List<ActivityLog> logs = [];

    for (final map in maps) {
      final log = ActivityLog.fromMap(map);

      // Load member if available
      if (log.memberId != null) {
        final memberMaps = await db.query(
          'member',
          where: 'id = ?',
          whereArgs: [log.memberId],
        );

        if (memberMaps.isNotEmpty) {
          final member = Member.fromMap(memberMaps.first);
          logs.add(log.copyWith(member: member));
        } else {
          logs.add(log);
        }
      } else {
        logs.add(log);
      }
    }

    return logs;
  }

  /// Get activity logs for a member
  static Future<List<ActivityLog>> getActivityLogsForMember(int memberId) async {
    final db = await database;
    final List<Map<String, dynamic>> maps = await db.query(
      'activity_log',
      where: 'memberId = ?',
      whereArgs: [memberId],
      orderBy: 'timestamp DESC',
    );
    return List.generate(maps.length, (i) => ActivityLog.fromMap(maps[i]));
  }

  // GEAR CHECK-OUT AND CHECK-IN OPERATIONS

  /// Check out gear to a member
  static Future<bool> checkOutGear(int gearId, int memberId, {String? note}) async {
    final db = await database;

    // Begin transaction
    return await db.transaction((txn) async {
      // Get gear
      final List<Map<String, dynamic>> gearMaps = await txn.query(
        'gear',
        where: 'id = ?',
        whereArgs: [gearId],
      );

      if (gearMaps.isEmpty) {
        return false;
      }

      final gear = Gear.fromMap(gearMaps.first);

      // Check if gear is already checked out
      if (gear.isOut) {
        return false;
      }

      // Update gear status
      await txn.update(
        'gear',
        {'isOut': 1, 'lastNote': note},
        where: 'id = ?',
        whereArgs: [gearId],
      );

      // Create activity log entry
      final activityLog = ActivityLog(
        gearId: gearId,
        memberId: memberId,
        checkedOut: true,
        timestamp: DateTime.now(),
        note: note,
      );

      await txn.insert('activity_log', activityLog.toMap());

      return true;
    });
  }

  /// Check in gear
  static Future<bool> checkInGear(int gearId, {String? note}) async {
    final db = await database;

    // Begin transaction
    return await db.transaction((txn) async {
      // Get gear
      final List<Map<String, dynamic>> gearMaps = await txn.query(
        'gear',
        where: 'id = ?',
        whereArgs: [gearId],
      );

      if (gearMaps.isEmpty) {
        return false;
      }

      final gear = Gear.fromMap(gearMaps.first);

      // Check if gear is already checked in
      if (!gear.isOut) {
        return false;
      }

      // Update gear status
      await txn.update(
        'gear',
        {'isOut': 0, 'lastNote': note},
        where: 'id = ?',
        whereArgs: [gearId],
      );

      // Create activity log entry
      final activityLog = ActivityLog(
        gearId: gearId,
        memberId: null, // No member for check-in
        checkedOut: false,
        timestamp: DateTime.now(),
        note: note,
      );

      await txn.insert('activity_log', activityLog.toMap());

      // Create status note if provided
      if (note != null && note.isNotEmpty) {
        final statusNote = StatusNote(
          gearId: gearId,
          note: note,
          timestamp: DateTime.now(),
        );

        await txn.insert('status_note', statusNote.toMap());
      }

      return true;
    });
  }

  // SETTINGS OPERATIONS

  /// Get a setting by key
  static Future<Settings?> getSettingByKey(String key) async {
    final db = await database;
    final List<Map<String, dynamic>> maps = await db.query(
      'settings',
      where: 'key = ?',
      whereArgs: [key],
    );
    if (maps.isNotEmpty) {
      return Settings.fromMap(maps.first);
    }
    return null;
  }

  /// Get all settings
  static Future<List<Settings>> getAllSettings() async {
    final db = await database;
    final List<Map<String, dynamic>> maps = await db.query('settings');
    return List.generate(maps.length, (i) => Settings.fromMap(maps[i]));
  }

  /// Insert or update a setting
  static Future<int> upsertSetting(Settings setting) async {
    final db = await database;
    final existing = await getSettingByKey(setting.key);
    if (existing != null) {
      return await db.update(
        'settings',
        setting.toMap(),
        where: 'key = ?',
        whereArgs: [setting.key],
      );
    } else {
      return await db.insert('settings', setting.toMap());
    }
  }

  /// Delete a setting by key
  static Future<int> deleteSetting(String key) async {
    final db = await database;
    return await db.delete(
      'settings',
      where: 'key = ?',
      whereArgs: [key],
    );
  }

<<<<<<< HEAD
=======
  // BOOKINGV2 CRUD OPERATIONS

  /// Insert a new booking with gear assignments (V2)
  static Future<int> insertBookingV2(BookingV2 booking) async {
    final db = await database;

    // Begin transaction
    return await db.transaction((txn) async {
      // Insert booking
      final bookingId = await txn.insert('booking', booking.toMap());

      // Insert booking-gear associations with optional member assignments
      for (final gearId in booking.gearIds) {
        final assignedMemberId = booking.assignedGearToMember?[gearId];

        await txn.insert('booking_gear', {
          'bookingId': bookingId,
          'gearId': gearId,
          'assignedMemberId': assignedMemberId,
        });
      }

      return bookingId;
    });
  }

  /// Get all bookings with their gear and member assignments (V2)
  static Future<List<BookingV2>> getAllBookingsV2() async {
    final db = await database;

    // Get all bookings
    final List<Map<String, dynamic>> bookingMaps = await db.query('booking');

    // Create BookingV2 objects
    final List<BookingV2> bookings = [];

    for (final bookingMap in bookingMaps) {
      final bookingId = bookingMap['id'] as int;

      // Get gear IDs and member assignments for this booking
      final List<Map<String, dynamic>> gearMaps = await db.query(
        'booking_gear',
        where: 'bookingId = ?',
        whereArgs: [bookingId],
      );

      final List<int> gearIds = gearMaps.map((m) => m['gearId'] as int).toList();

      final Map<int, int> assignedGearToMember = {};
      for (final gearMap in gearMaps) {
        final gearId = gearMap['gearId'] as int;
        final memberId = gearMap['assignedMemberId'] as int?;

        if (memberId != null) {
          assignedGearToMember[gearId] = memberId;
        }
      }

      // Create BookingV2 with gear IDs and member assignments
      bookings.add(
        BookingV2.fromMap(bookingMap).copyWith(
          gearIds: gearIds,
          assignedGearToMember: assignedGearToMember,
        ),
      );
    }

    return bookings;
  }

  /// Get a booking by ID with its gear and member assignments (V2)
  static Future<BookingV2?> getBookingByIdV2(int id) async {
    final db = await database;

    // Get booking
    final List<Map<String, dynamic>> bookingMaps = await db.query(
      'booking',
      where: 'id = ?',
      whereArgs: [id],
    );

    if (bookingMaps.isEmpty) {
      return null;
    }

    // Get gear IDs and member assignments for this booking
    final List<Map<String, dynamic>> gearMaps = await db.query(
      'booking_gear',
      where: 'bookingId = ?',
      whereArgs: [id],
    );

    final List<int> gearIds = gearMaps.map((m) => m['gearId'] as int).toList();

    final Map<int, int> assignedGearToMember = {};
    for (final gearMap in gearMaps) {
      final gearId = gearMap['gearId'] as int;
      final memberId = gearMap['assignedMemberId'] as int?;

      if (memberId != null) {
        assignedGearToMember[gearId] = memberId;
      }
    }

    // Create BookingV2 with gear IDs and member assignments
    return BookingV2.fromMap(bookingMaps.first).copyWith(
      gearIds: gearIds,
      assignedGearToMember: assignedGearToMember,
    );
  }

  /// Update a booking with gear assignments (V2)
  static Future<int> updateBookingV2(BookingV2 booking) async {
    final db = await database;

    // Begin transaction
    return await db.transaction((txn) async {
      // Update booking
      await txn.update(
        'booking',
        booking.toMap(),
        where: 'id = ?',
        whereArgs: [booking.id],
      );

      // Delete existing booking-gear associations
      await txn.delete(
        'booking_gear',
        where: 'bookingId = ?',
        whereArgs: [booking.id],
      );

      // Insert new booking-gear associations with optional member assignments
      for (final gearId in booking.gearIds) {
        final assignedMemberId = booking.assignedGearToMember?[gearId];

        await txn.insert('booking_gear', {
          'bookingId': booking.id,
          'gearId': gearId,
          'assignedMemberId': assignedMemberId,
        });
      }

      return booking.id!;
    });
  }

  /// Get bookings for a studio
  static Future<List<BookingV2>> getBookingsForStudio(int studioId) async {
    final db = await database;

    // Get all bookings for this studio
    final List<Map<String, dynamic>> bookingMaps = await db.query(
      'booking',
      where: 'studioId = ?',
      whereArgs: [studioId],
    );

    // Create BookingV2 objects
    final List<BookingV2> bookings = [];

    for (final bookingMap in bookingMaps) {
      final bookingId = bookingMap['id'] as int;

      // Get gear IDs and member assignments for this booking
      final List<Map<String, dynamic>> gearMaps = await db.query(
        'booking_gear',
        where: 'bookingId = ?',
        whereArgs: [bookingId],
      );

      final List<int> gearIds = gearMaps.map((m) => m['gearId'] as int).toList();

      final Map<int, int> assignedGearToMember = {};
      for (final gearMap in gearMaps) {
        final gearId = gearMap['gearId'] as int;
        final memberId = gearMap['assignedMemberId'] as int?;

        if (memberId != null) {
          assignedGearToMember[gearId] = memberId;
        }
      }

      // Create BookingV2 with gear IDs and member assignments
      bookings.add(
        BookingV2.fromMap(bookingMap).copyWith(
          gearIds: gearIds,
          assignedGearToMember: assignedGearToMember,
        ),
      );
    }

    return bookings;
  }

  // STUDIO CRUD OPERATIONS

  /// Insert a new studio
  static Future<int> insertStudio(Studio studio) async {
    final db = await database;
    return await db.insert('studio', studio.toMap());
  }

  // COMPATIBILITY LAYER FOR BOOKING MIGRATION

  /// Get bookings based on feature flag
  /// This method will return BookingV2 objects if useStudioSystem is true,
  /// otherwise it will return Booking objects converted to BookingV2
  static Future<List<BookingV2>> getBookingsWithStudioSupport() async {
    if (FeatureFlags.useStudioSystem) {
      // Use the V2 method directly
      return await getAllBookingsV2();
    } else {
      // Convert from old model to new model
      final bookings = await getAllBookings();
      return await BookingConverter.toBookingV2List(bookings);
    }
  }

  /// Save a booking with studio support
  /// This method will use the appropriate save method based on the feature flag
  static Future<int> saveBookingWithStudioSupport(BookingV2 bookingV2) async {
    if (FeatureFlags.useStudioSystem) {
      // Use the V2 method directly
      if (bookingV2.id != null) {
        return await updateBookingV2(bookingV2);
      } else {
        return await insertBookingV2(bookingV2);
      }
    } else {
      // Convert to old model and save
      final booking = await BookingConverter.toBooking(bookingV2);
      if (booking.id != null) {
        return await updateBooking(booking);
      } else {
        return await insertBooking(booking);
      }
    }
  }

  /// Get a booking by ID with studio support
  /// This method will return a BookingV2 object regardless of the feature flag
  static Future<BookingV2?> getBookingByIdWithStudioSupport(int id) async {
    if (FeatureFlags.useStudioSystem) {
      // Use the V2 method directly
      return await getBookingByIdV2(id);
    } else {
      // Convert from old model to new model
      final booking = await getBookingById(id);
      if (booking == null) return null;
      return await BookingConverter.toBookingV2(booking);
    }
  }

  /// Get all studios
  static Future<List<Studio>> getAllStudios() async {
    final db = await database;
    final List<Map<String, dynamic>> maps = await db.query('studio');
    return List.generate(maps.length, (i) => Studio.fromMap(maps[i]));
  }

  /// Get a studio by ID
  static Future<Studio?> getStudioById(int id) async {
    final db = await database;
    final List<Map<String, dynamic>> maps = await db.query(
      'studio',
      where: 'id = ?',
      whereArgs: [id],
    );
    if (maps.isNotEmpty) {
      return Studio.fromMap(maps.first);
    }
    return null;
  }

  /// Update a studio
  static Future<int> updateStudio(Studio studio) async {
    final db = await database;
    return await db.update(
      'studio',
      studio.toMap(),
      where: 'id = ?',
      whereArgs: [studio.id],
    );
  }

  /// Delete a studio
  static Future<int> deleteStudio(int id) async {
    final db = await database;
    return await db.delete(
      'studio',
      where: 'id = ?',
      whereArgs: [id],
    );
  }

  // STUDIO SETTINGS OPERATIONS

  /// Get studio settings
  static Future<StudioSettings?> getStudioSettings() async {
    final db = await database;
    final List<Map<String, dynamic>> maps = await db.query('studio_settings');
    if (maps.isNotEmpty) {
      return StudioSettings.fromMap(maps.first);
    }
    return null;
  }

  /// Update studio settings
  static Future<int> updateStudioSettings(StudioSettings settings) async {
    final db = await database;
    if (settings.id != null) {
      return await db.update(
        'studio_settings',
        settings.toMap(),
        where: 'id = ?',
        whereArgs: [settings.id],
      );
    } else {
      // If no settings exist, insert new ones
      return await db.insert('studio_settings', settings.toMap());
    }
  }

>>>>>>> a04ceed8
  /// Clear all data from the database
  static Future<void> clearAllData() async {
    final db = await database;
    await db.transaction((txn) async {
      // Delete all data from all tables
      await txn.delete('gear');
      await txn.delete('member');
      await txn.delete('project');
      await txn.delete('booking');
      await txn.delete('booking_gear');
      // booking_gear_member table was removed in a schema update
      await txn.delete('project_member');
      await txn.delete('activity_log');
      await txn.delete('status_note');
      await txn.delete('settings');
    });
    LogService.info('All data cleared from database');
  }
}<|MERGE_RESOLUTION|>--- conflicted
+++ resolved
@@ -23,11 +23,7 @@
     final path = join(await getDatabasesPath(), 'blkwds_manager.db');
     return await openDatabase(
       path,
-<<<<<<< HEAD
-      version: 4, // Increment version to trigger migration
-=======
       version: 6, // Increment version to trigger migration
->>>>>>> a04ceed8
       onCreate: _createTables,
       onUpgrade: _upgradeDatabase,
     );
@@ -51,11 +47,6 @@
       await _migrateV3ToV4(db);
     }
 
-<<<<<<< HEAD
-    // Add future migrations here as needed
-    // if (oldVersion < 5) {
-    //   await _migrateV4ToV5(db);
-=======
     if (oldVersion < 5) {
       await _migrateV4ToV5(db);
     }
@@ -67,7 +58,6 @@
     // Add future migrations here as needed
     // if (oldVersion < 7) {
     //   await _migrateV6ToV7(db);
->>>>>>> a04ceed8
     // }
   }
 
@@ -166,8 +156,6 @@
     });
   }
 
-<<<<<<< HEAD
-=======
   /// Migration from v4 to v5
   /// Adds studio tables and updates booking table for studio management
   static Future<void> _migrateV4ToV5(Database db) async {
@@ -442,8 +430,6 @@
       }
     });
   }
-
->>>>>>> a04ceed8
   /// Create database tables
   static Future<void> _createTables(Database db, int version) async {
     // Gear table
@@ -1316,8 +1302,6 @@
     );
   }
 
-<<<<<<< HEAD
-=======
   // BOOKINGV2 CRUD OPERATIONS
 
   /// Insert a new booking with gear assignments (V2)
@@ -1641,8 +1625,6 @@
       return await db.insert('studio_settings', settings.toMap());
     }
   }
-
->>>>>>> a04ceed8
   /// Clear all data from the database
   static Future<void> clearAllData() async {
     final db = await database;
